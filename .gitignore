--- conflicted
+++ resolved
@@ -17,11 +17,8 @@
 
 # IDE files
 .vscode/
-<<<<<<< HEAD
 .idea/
-=======
 .cursor/
->>>>>>> 29ac125e
 *.swp
 *.swo
 
